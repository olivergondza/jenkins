--- conflicted
+++ resolved
@@ -2888,6 +2888,9 @@
             }
         } finally {
             theInstance = null;
+            if (JenkinsJVM.isJenkinsJVM()) {
+                JenkinsJVMAccess._setJenkinsJVM(oldJenkinsJVM);
+            }
         }
     }
 
@@ -3211,7 +3214,6 @@
         }
     }
 
-<<<<<<< HEAD
     private void _cleanUpReleaseAllLoggers(List<Throwable> errors) {
         LOGGER.log(Level.FINE, "Releasing all loggers");
         try {
@@ -3226,11 +3228,6 @@
             LOGGER.log(SEVERE, "Failed to release all loggers", e);
             // save for later
             errors.add(e);
-=======
-        theInstance = null;
-        if (JenkinsJVM.isJenkinsJVM()) {
-            JenkinsJVMAccess._setJenkinsJVM(oldJenkinsJVM);
->>>>>>> c5759f95
         }
     }
 
