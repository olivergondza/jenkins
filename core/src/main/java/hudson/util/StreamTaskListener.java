/*
 * The MIT License
 * 
 * Copyright (c) 2004-2009, Sun Microsystems, Inc., Kohsuke Kawaguchi
 * 
 * Permission is hereby granted, free of charge, to any person obtaining a copy
 * of this software and associated documentation files (the "Software"), to deal
 * in the Software without restriction, including without limitation the rights
 * to use, copy, modify, merge, publish, distribute, sublicense, and/or sell
 * copies of the Software, and to permit persons to whom the Software is
 * furnished to do so, subject to the following conditions:
 * 
 * The above copyright notice and this permission notice shall be included in
 * all copies or substantial portions of the Software.
 * 
 * THE SOFTWARE IS PROVIDED "AS IS", WITHOUT WARRANTY OF ANY KIND, EXPRESS OR
 * IMPLIED, INCLUDING BUT NOT LIMITED TO THE WARRANTIES OF MERCHANTABILITY,
 * FITNESS FOR A PARTICULAR PURPOSE AND NONINFRINGEMENT. IN NO EVENT SHALL THE
 * AUTHORS OR COPYRIGHT HOLDERS BE LIABLE FOR ANY CLAIM, DAMAGES OR OTHER
 * LIABILITY, WHETHER IN AN ACTION OF CONTRACT, TORT OR OTHERWISE, ARISING FROM,
 * OUT OF OR IN CONNECTION WITH THE SOFTWARE OR THE USE OR OTHER DEALINGS IN
 * THE SOFTWARE.
 */
package hudson.util;

import hudson.CloseProofOutputStream;
import hudson.model.TaskListener;
import hudson.remoting.RemoteOutputStream;
import java.io.Closeable;
import java.io.File;
import java.io.IOException;
import java.io.ObjectInputStream;
import java.io.ObjectOutputStream;
import java.io.OutputStream;
import java.io.PrintStream;
import java.io.UnsupportedEncodingException;
import java.io.Writer;
import java.nio.charset.Charset;
import java.nio.file.Files;
import java.nio.file.InvalidPathException;
import java.nio.file.Path;
import java.nio.file.StandardOpenOption;
import java.util.logging.Level;
import java.util.logging.Logger;

import org.jenkinsci.remoting.SerializableOnlyOverRemoting;
import org.kohsuke.stapler.framework.io.WriterOutputStream;

/**
 * {@link TaskListener} that generates output into a single stream.
 *
 * <p>
 * This object is remotable.
 * 
 * @author Kohsuke Kawaguchi
 */
<<<<<<< HEAD
public class StreamTaskListener extends AbstractTaskListener implements SerializableOnlyOverRemoting, Closeable {
=======
public class StreamTaskListener implements TaskListener, Closeable {
>>>>>>> 5b9ad647
    private PrintStream out;
    private Charset charset;

    /**
     * @deprecated as of 1.349
     *      The caller should use {@link #StreamTaskListener(OutputStream, Charset)} to pass in
     *      the charset and output stream separately, so that this class can handle encoding correctly,
     *      or use {@link #fromStdout()} or {@link #fromStderr()}.
     */
    @Deprecated
    public StreamTaskListener(PrintStream out) {
        this(out,null);
    }

    public StreamTaskListener(OutputStream out) {
        this(out,null);
    }

    public StreamTaskListener(OutputStream out, Charset charset) {
        try {
            if (charset == null)
                this.out = (out instanceof PrintStream) ? (PrintStream)out : new PrintStream(out, false);
            else
                this.out = new PrintStream(out, false, charset.name());
            this.charset = charset;
        } catch (UnsupportedEncodingException e) {
            // it's not very pretty to do this, but otherwise we'd have to touch too many call sites.
            throw new Error(e);
        }
    }

    public StreamTaskListener(File out) throws IOException {
        this(out,null);
    }

    public StreamTaskListener(File out, Charset charset) throws IOException {
        // don't do buffering so that what's written to the listener
        // gets reflected to the file immediately, which can then be
        // served to the browser immediately
        this(Files.newOutputStream(asPath(out)), charset);
    }

    private static Path asPath(File out) throws IOException {
        try {
            return out.toPath();
        } catch (InvalidPathException e) {
            throw new IOException(e);
        }
    }

    /**
     * Constructs a {@link StreamTaskListener} that sends the output to a specified file.
     *
     * @param out     the file.
     * @param append  if {@code true}, then output will be written to the end of the file rather than the beginning.
     * @param charset if non-{@code null} then the charset to use when writing.
     * @throws IOException if the file could not be opened.
     * @since 1.651
     */
    public StreamTaskListener(File out, boolean append, Charset charset) throws IOException {
        // don't do buffering so that what's written to the listener
        // gets reflected to the file immediately, which can then be
        // served to the browser immediately
        this(Files.newOutputStream(
                asPath(out),
                StandardOpenOption.CREATE, append ? StandardOpenOption.APPEND: StandardOpenOption.TRUNCATE_EXISTING
                ),
                charset
        );
    }

    public StreamTaskListener(Writer w) throws IOException {
        this(new WriterOutputStream(w));
    }

    /**
     * @deprecated as of 1.349
     *      Use {@link #NULL}
     */
    @Deprecated
    public StreamTaskListener() throws IOException {
        this(new NullStream());
    }

    public static StreamTaskListener fromStdout() {
        return new StreamTaskListener(System.out,Charset.defaultCharset());
    }

    public static StreamTaskListener fromStderr() {
        return new StreamTaskListener(System.err,Charset.defaultCharset());
    }

    @Override
    public PrintStream getLogger() {
        return out;
    }

    @Override
    public Charset getCharset() {
        return charset;
    }

    private void writeObject(ObjectOutputStream out) throws IOException {
        out.writeObject(new RemoteOutputStream(new CloseProofOutputStream(this.out)));
        out.writeObject(charset==null? null : charset.name());
    }

    private void readObject(ObjectInputStream in) throws IOException, ClassNotFoundException {
        out = new PrintStream((OutputStream)in.readObject(),true);
        String name = (String)in.readObject();
        charset = name==null ? null : Charset.forName(name);
    }

    @Override
    public void close() throws IOException {
        out.close();
    }

    /**
     * Closes this listener and swallows any exceptions, if raised.
     *
     * @since 1.349
     */
    public void closeQuietly() {
        try {
            close();
        } catch (IOException e) {
            LOGGER.log(Level.WARNING,"Failed to close",e);
        }
    }

    private static final long serialVersionUID = 1L;

    private static final Logger LOGGER = Logger.getLogger(StreamTaskListener.class.getName());
}<|MERGE_RESOLUTION|>--- conflicted
+++ resolved
@@ -54,11 +54,7 @@
  * 
  * @author Kohsuke Kawaguchi
  */
-<<<<<<< HEAD
-public class StreamTaskListener extends AbstractTaskListener implements SerializableOnlyOverRemoting, Closeable {
-=======
-public class StreamTaskListener implements TaskListener, Closeable {
->>>>>>> 5b9ad647
+public class StreamTaskListener implements TaskListener, SerializableOnlyOverRemoting, Closeable {
     private PrintStream out;
     private Charset charset;
 
