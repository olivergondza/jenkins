--- conflicted
+++ resolved
@@ -170,11 +170,7 @@
       <dependency>
         <groupId>org.jenkins-ci.main</groupId>
         <artifactId>remoting</artifactId>
-<<<<<<< HEAD
-        <version>3.14</version>
-=======
-        <version>3.10.3</version>
->>>>>>> 727d58f6
+        <version>3.17.1</version>
       </dependency>
 
       <dependency>
