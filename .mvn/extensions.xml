--- conflicted
+++ resolved
@@ -2,10 +2,6 @@
   <extension>
     <groupId>io.jenkins.tools.incrementals</groupId>
     <artifactId>git-changelist-maven-extension</artifactId>
-<<<<<<< HEAD
-    <version>1.0-beta-1</version>
-=======
-    <version>1.0-beta-2</version>
->>>>>>> 72f4a592
+    <version>1.0-beta-3</version>
   </extension>
 </extensions>