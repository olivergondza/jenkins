<!--
The MIT License

Copyright (c) 2004-2009, Sun Microsystems, Inc., Kohsuke Kawaguchi, Stephen Connolly, Tom Huybrechts, Yahoo! Inc.

Permission is hereby granted, free of charge, to any person obtaining a copy
of this software and associated documentation files (the "Software"), to deal
in the Software without restriction, including without limitation the rights
to use, copy, modify, merge, publish, distribute, sublicense, and/or sell
copies of the Software, and to permit persons to whom the Software is
furnished to do so, subject to the following conditions:

The above copyright notice and this permission notice shall be included in
all copies or substantial portions of the Software.

THE SOFTWARE IS PROVIDED "AS IS", WITHOUT WARRANTY OF ANY KIND, EXPRESS OR
IMPLIED, INCLUDING BUT NOT LIMITED TO THE WARRANTIES OF MERCHANTABILITY,
FITNESS FOR A PARTICULAR PURPOSE AND NONINFRINGEMENT. IN NO EVENT SHALL THE
AUTHORS OR COPYRIGHT HOLDERS BE LIABLE FOR ANY CLAIM, DAMAGES OR OTHER
LIABILITY, WHETHER IN AN ACTION OF CONTRACT, TORT OR OTHERWISE, ARISING FROM,
OUT OF OR IN CONNECTION WITH THE SOFTWARE OR THE USE OR OTHER DEALINGS IN
THE SOFTWARE.
-->

<project xmlns="http://maven.apache.org/POM/4.0.0" xmlns:xsi="http://www.w3.org/2001/XMLSchema-instance" xsi:schemaLocation="http://maven.apache.org/POM/4.0.0 http://maven.apache.org/maven-v4_0_0.xsd">
  <modelVersion>4.0.0</modelVersion>
  <parent>
    <groupId>org.jenkins-ci.main</groupId>
    <artifactId>pom</artifactId>
<<<<<<< HEAD
    <version>1.403-SNAPSHOT</version>
=======
    <version>1.404-SNAPSHOT</version>
>>>>>>> 4b63591a
    <relativePath>../pom.xml</relativePath>
  </parent>
  
  <artifactId>jenkins-war</artifactId>
  <packaging>war</packaging>
  <name>Jenkins war</name>
  <description>
    Creates a war file. Also includes additional static web resources, such as images, CSS, JavaScript, and
    some HTML files.
  </description>
  
  <build>
    <finalName>jenkins</finalName>
    <plugins>
      <plugin>
        <artifactId>maven-war-plugin</artifactId>
        <version>2.1-beta-1</version>
        <configuration>
          <filteringDeploymentDescriptors>true</filteringDeploymentDescriptors>
          <webResources>
            <resource>
              <directory>${project.build.directory}/generated-resources</directory>
            </resource>
          </webResources>
          <!-- for putting Main-Class into war -->
          <archive>
            <manifest>
              <mainClass>Main</mainClass>
            </manifest>
            <manifestEntries>
              <Implementation-Version>${project.version}</Implementation-Version>
              <Hudson-Version>${project.version}</Hudson-Version>
              <Jenkins-Version>${project.version}</Jenkins-Version>
            </manifestEntries>
          </archive>
          <!--outputFileNameMapping>@{artifactId}@.@{extension}@</outputFileNameMapping-->
        </configuration>
      </plugin>
      <plugin>
        <artifactId>maven-dependency-plugin</artifactId>
        <executions>
          <execution>
            <phase>generate-resources</phase>
            <goals>
              <goal>list</goal>
            </goals>
            <configuration>
              <outputFile>${basedir}/target/classes/dependencies.txt</outputFile>
            </configuration>
          </execution>
        </executions>
      </plugin>
      <plugin>
        <groupId>org.jvnet.maven-antrun-extended-plugin</groupId>
        <artifactId>maven-antrun-extended-plugin</artifactId>
        <executions>
          <execution>
            <id>package</id>
            <phase>package</phase>
            <goals>
              <goal>run</goal>
            </goals>
            <configuration>
              <tasks>
                <!-- deploy the war as a jar, so that the tests can pull this into the classpath -->
                <attachArtifact file="target/jenkins.war" classifier="war-for-test" type="jar" />
              </tasks>
            </configuration>
          </execution>
          <execution>
            <id>resgen</id>
            <phase>generate-resources</phase>
            <goals>
              <goal>run</goal>
            </goals>
            <configuration>
              <verifyArtifact>false</verifyArtifact>
              <tasks>
                <mkdir dir="target/generated-resources" />

                <!-- put executable war header -->
                <resolveArtifact groupId="org.jenkins-ci" artifactId="executable-war" version="1.19" type="jar" property="executable-war.jar" />
                <unjar src="${executable-war.jar}" dest="target/generated-resources">
                  <patternset>
                    <include name="**/*.class" />
                  </patternset>
                </unjar>

                <!-- dependencies that goes to unusual locations -->
                <resolveArtifact artifactId="remoting" tofile="${basedir}/target/generated-resources/WEB-INF/remoting.jar" />
                <resolveArtifact artifactId="remoting" tofile="${basedir}/target/generated-resources/WEB-INF/slave.jar" />
                <resolveArtifact groupId="${project.groupId}" artifactId="cli" classifier="jar-with-dependencies" version="${project.version}" type="jar" tofile="${basedir}/target/generated-resources/WEB-INF/jenkins-cli.jar" />
                <resolveArtifact groupId="org.jenkins-ci" artifactId="winstone" version="0.9.10-jenkins-25" type="jar" tofile="${basedir}/target/generated-resources/winstone.jar" />
                
                <!-- bundled plugins -->
                <resolveArtifact type="hpi" groupId="${project.groupId}" artifactId="maven-plugin" version="${project.version}" tofile="${basedir}/target/generated-resources/WEB-INF/plugins/maven-plugin.hpi" />
                <resolveArtifact type="hpi" groupId="org.jvnet.hudson.plugins" artifactId="ssh-slaves" version="0.14" tofile="${basedir}/target/generated-resources/WEB-INF/plugins/ssh-slaves.hpi" />
                <resolveArtifact type="hpi" groupId="org.jvnet.hudson.plugins" artifactId="subversion" version="1.20" tofile="${basedir}/target/generated-resources/WEB-INF/plugins/subversion.hpi" />
                <resolveArtifact type="hpi" groupId="org.jvnet.hudson.plugins" artifactId="cvs" version="1.2" tofile="${basedir}/target/generated-resources/WEB-INF/plugins/cvs.hpi" />
              </tasks>
            </configuration>
          </execution>
        </executions>
      </plugin>
      <plugin>
        <!-- this is really just a patched version of maven-jetty-plugin to workaround issue #932 -->
        <groupId>org.jvnet.hudson.tools</groupId>
        <artifactId>maven-hudson-dev-plugin</artifactId>
        <version>6.1.7-hudson-1</version>
        <configuration>
          <contextPath>${contextPath}</contextPath>
          <connectors>
            <connector implementation="org.mortbay.jetty.nio.SelectChannelConnector">
                <port>${port}</port>
            </connector>
          </connectors>
          <!--
            read directly from core module's output directory,
            so that changes are picked up right away without running mvn.
          -->
          <classesDirectory>../core/target/classes</classesDirectory>
          <!-- use the test classpath for loading resources, since this takes priority -->
          <testClassesDirectory>../core/src/main/resources</testClassesDirectory>
          <useTestClasspath>true</useTestClasspath>
          <!--
            Reload webapp when you hit ENTER. (See JETTY-282 for more)
          -->
          <consoleForceReload>true</consoleForceReload>
          <userRealms>
            <userRealm implementation="org.mortbay.jetty.security.HashUserRealm">
              <name>default</name>
              <config>${basedir}/src/realm.properties</config>
            </userRealm>
          </userRealms>
          <systemProperties>
            <systemProperty>
              <name>JENKINS_HOME</name>
              <value>${JENKINS_HOME}</value>
            </systemProperty>
            <systemProperty>
              <!-- always reload views during debugging -->
              <name>stapler.jelly.noCache</name>
              <value>true</value>
            </systemProperty>
            <systemProperty>
              <!-- show the stapler evaluation during execution -->
              <name>stapler.trace</name>
              <value>true</value>
            </systemProperty>
            <systemProperty>
              <!-- always reload scripts during debugging -->
              <name>hudson.script.noCache</name>
              <value>true</value>
            </systemProperty>
            <systemProperty>
              <!-- load view resources from the source directly, again for real time change -->
              <name>stapler.resourcePath</name>
              <value>
                  ../core/src/main/resources;
                  ../ui-samples-plugin/src/main/resources;
                  ../maven-plugin/src/main/resources
              </value>
            </systemProperty>
            <systemProperty>
              <!-- enable the plugins in main by default -->
              <name>hudson.bundled.plugins</name>
              <value>
                  ${basedir}/../maven-plugin/target/test-classes/the.hpl,
                  ${basedir}/../ui-samples-plugin/target/test-classes/the.hpl
              </value>
            </systemProperty>
            <systemProperty>
              <!-- stat collection pointless -->
              <name>hudson.model.UsageStatistics.disabled</name>
              <value>true</value>
            </systemProperty>
            <systemProperty>
              <name>hudson.Main.development</name>
              <value>true</value>
            </systemProperty>
            <systemProperty>
              <!-- this adds 3 sec to the shutdown, and most likely pointless, too -->
              <name>hudson.DNSMultiCast.disabled</name>
              <value>true</value>
            </systemProperty>
          </systemProperties>
        </configuration>
      </plugin>
    </plugins>
  </build>

  <dependencies>
    <dependency>
      <groupId>org.jenkins-ci.main</groupId>
      <artifactId>jenkins-core</artifactId>
      <version>${project.version}</version>
      <exclusions>
        <!--
          jars that are not needed in war. most of the exclusions should happen in the core, to make IDEs happy, not here.
        -->
        <exclusion>
          <groupId>javax.servlet</groupId>
          <artifactId>servlet-api</artifactId>
        </exclusion>
        <exclusion>
          <groupId>javax.servlet</groupId>
          <artifactId>jsp-api</artifactId>
        </exclusion>
      </exclusions>
    </dependency>
    <!-- declare this in reactors, so i can use now directly : mvn install -pl war -am to get the war  -->
    <!-- TO REMOVE when maven-plugin won't be anymore a bundle plugin -->
    <dependency>
      <groupId>${project.groupId}</groupId>
      <artifactId>maven-plugin</artifactId>
      <version>${project.version}</version>
      <scope>provided</scope>
    </dependency>
    <dependency>
      <groupId>${project.groupId}</groupId>
      <artifactId>remoting</artifactId>
      <version>${project.version}</version>
    </dependency>    
    <dependency>
      <groupId>${project.groupId}</groupId>
      <artifactId>cli</artifactId>
      <classifier>jar-with-dependencies</classifier>
      <version>${project.version}</version>
      <scope>provided</scope>
    </dependency>
    <dependency>
      <groupId>org.jenkins-ci.modules</groupId>
      <artifactId>instance-identity</artifactId>
      <version>1.0</version>
    </dependency>

    <!-- offline profiler API when we need it -->
    <!--dependency>
      <groupId>com.yourkit.api</groupId>
      <artifactId>yjp</artifactId>
      <version>dontcare</version>
      <scope>system</scope>
      <systemPath>/usr/local/yjp/lib/yjp.jar</systemPath>
    </dependency-->
  </dependencies>
  
  <properties>
    <JENKINS_HOME>${basedir}/work</JENKINS_HOME>
    <contextPath>/</contextPath><!-- context path during test -->
    <port>8080</port><!-- HTTP listener port -->
  </properties>

  <profiles>
    <profile>
      <!-- profile for creating Jenkins IPS package -->
      <id>ips</id>
      <build>
        <plugins>
          <plugin>
            <groupId>org.jvnet.updatecenter2</groupId>
            <artifactId>maven-makepkgs-plugin</artifactId>
            <version>0.3</version>
            <executions>
              <execution>
                <goals>
                  <goal>package</goal>
                </goals>
              </execution>
            </executions>
            <configuration>
              <python>python2.5</python>
              <proto>../ips/proto.py</proto>
              <attach>false</attach>
            </configuration>
          </plugin>
        </plugins>
      </build>
    </profile>
    <profile>
      <!-- sign war -->
      <id>sign</id>
      <build>
        <plugins>
          <plugin>
            <groupId>org.apache.maven.plugins</groupId>
            <artifactId>maven-antrun-plugin</artifactId>
            <executions>
              <!-- sign the war -->
              <execution>
                <id>signWar</id>
                <phase>verify</phase>
                <goals>
                  <goal>run</goal>
                </goals>
                <configuration>
                  <tasks>
                    <!--
                      during the development, debug profile defined in ../pom.xml will cause
                      the jars to be signed by a self-certified dummy public key.

                      For release, you should define the real values in ~/.m2/settings.xml
                    -->
                    <signjar jar="target/jenkins.war" alias="${hudson.sign.alias}" keystore="${hudson.sign.keystore}" storepass="${hudson.sign.storepass}" />
                  </tasks>
                </configuration>
              </execution>
            </executions>
          </plugin>
        </plugins>
      </build>
    </profile>
  </profiles>
</project><|MERGE_RESOLUTION|>--- conflicted
+++ resolved
@@ -27,11 +27,7 @@
   <parent>
     <groupId>org.jenkins-ci.main</groupId>
     <artifactId>pom</artifactId>
-<<<<<<< HEAD
-    <version>1.403-SNAPSHOT</version>
-=======
     <version>1.404-SNAPSHOT</version>
->>>>>>> 4b63591a
     <relativePath>../pom.xml</relativePath>
   </parent>
   
